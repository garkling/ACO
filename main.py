--- conflicted
+++ resolved
@@ -16,11 +16,6 @@
     where:
     - u and v are integers representing the connected nodes (0-indexed),
     - weight is an integer representing the weight of the edge.
-<<<<<<< HEAD
-    The graph is assumed to be undirected. The adjacency matrix is symmetrical,
-    and all non-connected node pairs have a weight of 0.
-=======
->>>>>>> 207f0a07
 
     Args:
         filename (str): The path to the file containing the graph data.
@@ -66,12 +61,6 @@
             graph[u_idx][v_idx] = weight
             graph[v_idx][u_idx] = weight
 
-<<<<<<< HEAD
-    for u, v, weight in edges:
-        graph[u][v] = weight
-        graph[v][u] = weight
-=======
->>>>>>> 207f0a07
     return graph
 
 
@@ -80,6 +69,7 @@
         writer = csv.writer(f)
         writer.writerow(["Result"])
         writer.writerow([graph])
+
 
 def check_graph(graph:list[list[int, int, int]], start = 0) -> bool:
     """
@@ -101,19 +91,19 @@
         bool: Result of graph connectivity check.
             - True: all vertices are reachable
             - False: isolated vertices exist
-    >>> graph = [[0, 5, 3, 0], [5, 0, 0, 2], [3, 0, 0, 4], [0, 2, 4, 0]]
+    >>> graph = [[-1, 5, 3, -1], [5, -1, -1, 2], [3, -1, -1, 4], [-1, 2, 4, -1]]
     >>> check_graph(graph)
     True
-    >>> graph = [[0, 1, 1, 0], [1, 0, 1, 0], [1, 1, 0, 0], [0, 0, 0, 0]]
+    >>> graph = [[-1, 1, 1, -1], [1, -1, 1, -1], [1, 1, -1, -1], [-1, -1, -1, -1]]
     >>> check_graph(graph)
     False
-    >>> graph = [[0, 1, 1, 1], [1, 0, 1, 1], [1, 1, 0, 1], [1, 1, 1, 0]]
+    >>> graph = [[-1, 1, 1, 1], [1, -1, 1, 1], [1, 1, -1, 1], [1, 1, 1, -1]]
     >>> check_graph(graph)
     True
-    >>> graph =[[0, 1, 0, 0], [1, 0, 1, 0], [0, 1, 0, 1], [0, 0, 1, 0]]
+    >>> graph =[[-1, 1, -1, -1], [1, -1, 1, -1], [-1, 1, -1, 1], [-1, -1, 1, -1]]
     >>> check_graph(graph)
     True
-    >>> graph = [[0, 1, 0, 0], [1, 0, 0, 0], [0, 0, 0, 1], [0, 0, 1, 0]]
+    >>> graph = [[-1, 1, -1, -1], [1, -1, -1, -1], [-1, -1, -1, 1], [-1, -1, 1, -1]]
     >>> check_graph(graph)
     False
     """
@@ -124,15 +114,11 @@
     def dfs(vertex):
         visited[vertex] = True
         for neighbor in range(n):
-            if graph[vertex][neighbor] > 0 and not visited[neighbor]:
+            if graph[vertex][neighbor] >= 0 and not visited[neighbor]:
                 dfs(neighbor)
 
     dfs(start)
     return all(visited)
-
-def visualize_graph(graph: Graph):
-    pass
-
 
 
 
@@ -157,4 +143,4 @@
 
     # args = parser.parse_args()
 
-    # main(args.graph, args.start_node, args.output)
+    # main(args.graph, args.start_node, args.output)